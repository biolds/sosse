--- conflicted
+++ resolved
@@ -62,12 +62,6 @@
 html_logo = "../../se/static/se/logo.svg"
 html_favicon = "../../se/static/se/logo.svg"
 html_css_files = ["style.css"]
-<<<<<<< HEAD
-html_context = {
-    "uma_script": '<script defer src="https://uma.sosse.io/script.js" data-website-id="7650cdb0-7390-41fd-a023-2f9d5c480b6e"></script>'
-}
-=======
-
 html_context = {
     "uma_script": '<script defer src="https://uma.sosse.io/script.js" data-website-id="7650cdb0-7390-41fd-a023-2f9d5c480b6e"></script>',
     # Edit the doc button
@@ -90,5 +84,4 @@
 
 
 def setup(app):
-    app.connect("html-page-context", add_title_quoted)
->>>>>>> f45704e5
+    app.connect("html-page-context", add_title_quoted)
# Copyright 2025 Laurent Defert
#
#  This file is part of Sosse.
#
# Sosse is free software: you can redistribute it and/or modify it under the terms of the GNU Affero
# General Public License as published by the Free Software Foundation, either version 3 of the
# License, or (at your option) any later version.
#
# Sosse is distributed in the hope that it will be useful, but WITHOUT ANY WARRANTY; without even
# the implied warranty of MERCHANTABILITY or FITNESS FOR A PARTICULAR PURPOSE.
# See the GNU Affero General Public License for more details.
#
# You should have received a copy of the GNU Affero General Public License along with Sosse.
# If not, see <https://www.gnu.org/licenses/>.


import re
<<<<<<< HEAD
from urllib.parse import quote_plus
=======
from urllib.parse import urlparse
>>>>>>> 0f3f5d52

from django import forms
from django.contrib import messages
from django.core.exceptions import ValidationError
from django.shortcuts import redirect
from django.urls import reverse
from django.views.generic import FormView

from .collection import Collection
from .document import Document
from .models import WorkerStats
from .url import sanitize_url, validate_url
from .utils import human_datetime, plural
from .views import AdminView


def _add_unique_patterns(existing_regex, new_patterns):
    """Add new patterns to existing regex, avoiding duplicates."""
    if not new_patterns:
        return existing_regex

    # Get existing patterns as a set for deduplication check
    existing_patterns = set()
    if existing_regex:
        existing_patterns = {pattern.strip() for pattern in existing_regex.split("\n") if pattern.strip()}

    # Filter new patterns to only include those not already present
    new_pattern_list = [pattern.strip() for pattern in new_patterns.split("\n") if pattern.strip()]
    unique_new_patterns = [pattern for pattern in new_pattern_list if pattern not in existing_patterns]

    if not unique_new_patterns:
        return existing_regex

    # Append only the unique new patterns to existing content
    if existing_regex:
        return existing_regex + "\n" + "\n".join(unique_new_patterns)
    else:
        return "\n".join(unique_new_patterns)


def queue_urls(urls, collection, show_on_homepage, crawl_scope):
    """Queue URLs for crawling with the specified collection and scope
    settings."""
    # Extract hostnames if scope modification is requested
    if crawl_scope != AddToQueueForm.CRAWL_SCOPE_NO_CHANGE:
        hostnames = set()
        for url in urls:
            try:
                parsed = urlparse(url)
                if parsed.hostname:
                    hostnames.add(parsed.hostname)
            except Exception:  # nosec B112
                continue

        # Add hostnames to appropriate regex field if we have any
        if hostnames:
            hostname_patterns = [f"^https?://{re.escape(hostname)}/.*" for hostname in hostnames]
            new_patterns = "\n".join(hostname_patterns)

            if crawl_scope == AddToQueueForm.CRAWL_SCOPE_UNLIMITED:
                # Add to unlimited_regex
                collection.unlimited_regex = _add_unique_patterns(collection.unlimited_regex, new_patterns)
            elif crawl_scope == AddToQueueForm.CRAWL_SCOPE_LIMITED:
                # Add to limited_regex
                collection.limited_regex = _add_unique_patterns(collection.limited_regex, new_patterns)

            collection.save()

    # Queue each URL
    for url in urls:
        Document.manual_queue(url, collection, show_on_homepage)


class AddToQueueForm(forms.Form):
    CRAWL_SCOPE_NO_CHANGE = "no_change"
    CRAWL_SCOPE_UNLIMITED = "unlimited"
    CRAWL_SCOPE_LIMITED = "limited"

    CRAWL_SCOPE_CHOICES = [
        (CRAWL_SCOPE_NO_CHANGE, "Keep collection settings unchanged"),
        (CRAWL_SCOPE_UNLIMITED, "Crawl entire websites (unlimited depth)"),
        (CRAWL_SCOPE_LIMITED, "Crawl websites with depth limit from collection settings"),
    ]

    urls = forms.CharField(
        widget=forms.Textarea(attrs={"style": "width: 100%; padding-right: 0", "rows": "3", "autofocus": True}),
        label="URLs to crawl",
    )
    collection = forms.ModelChoiceField(
        queryset=Collection.objects.all(),
        required=True,
        label="Collection",
        widget=forms.Select(attrs={"class": "form-control"}),
        empty_label=None,
    )
    crawl_scope = forms.ChoiceField(
        choices=CRAWL_SCOPE_CHOICES,
        initial=CRAWL_SCOPE_NO_CHANGE,
        widget=forms.RadioSelect,
        label="Crawling scope",
        help_text="Choose how to crawl the websites from these URLs",
    )
    show_on_homepage = forms.BooleanField(
        required=False,
        help_text="Display the initial document on the homepage",
        initial=True,
    )

    def __init__(self, *args, **kwargs):
        super().__init__(*args, **kwargs)
        try:
            default_collection = Collection.objects.get(name="Default")
            self.fields["collection"].initial = default_collection.pk
        except Collection.DoesNotExist:
            first_collection = Collection.objects.first()
            self.fields["collection"].initial = first_collection.pk

    def clean_urls(self):
        errors = []
        urls = []
        for line_no, line in enumerate(self.cleaned_data["urls"].splitlines()):
            url = line.strip()
            if not url:
                continue

            try:
                url = sanitize_url(url)
                validate_url(url)
            except Exception as e:
                errors.append(f"Line {line_no + 1}: {e.args[0]}")

            urls.append(url)
        if errors:
            raise ValidationError("Invalid URL" + plural(len(errors)) + ":\n" + "\n".join(errors))
        return urls


class AddToQueueView(AdminView, FormView):
    template_name = "admin/add_to_queue.html"
    title = "Crawl a new URL"
    form_class = AddToQueueForm
    permission_required = "se.add_document"
    admin_site = None

    def __init__(self, *args, **kwargs):
        self.admin_site = kwargs.pop("admin_site")
        super().__init__(*args, **kwargs)

    def get_initial(self):
        initial = super().get_initial()

<<<<<<< HEAD
    def dispatch(self, request, *args, **kwargs):
        return super().dispatch(request, *args, **kwargs)
=======
        # Pre-populate form fields from GET parameters
        if "urls" in self.request.GET:
            initial["urls"] = self.request.GET.get("urls")
        if "collection" in self.request.GET:
            try:
                collection_id = int(self.request.GET.get("collection"))
                if Collection.objects.filter(id=collection_id).exists():
                    initial["collection"] = collection_id
            except (ValueError, TypeError):
                pass
        if "show_on_homepage" in self.request.GET:
            initial["show_on_homepage"] = self.request.GET.get("show_on_homepage").lower() == "true"
        else:
            # Default value when no GET parameter is provided
            initial["show_on_homepage"] = True
        return initial
>>>>>>> 0f3f5d52

    def get_context_data(self, **kwargs):
        Collection.create_default()
        context = super().get_context_data(**kwargs)
<<<<<<< HEAD
        form_data = self.request.POST.copy()

        # Take URLs from the address bar if available
        if not form_data.get("urls") and self.request.GET.get("urls"):
            urls = self.request.GET.getlist("urls")
            urls = [url.strip() for url in urls if url.strip()]
            form_data["urls"] = "\n".join(urls)

        form = AddToQueueForm(form_data)
        context["form"] = form

        if not form.is_valid():
            return context

        urls = form.cleaned_data["urls"]
        crawl_policies = set()
        for url in urls:
            crawl_policy = CrawlPolicy.get_from_url(url)
            crawl_policies.add(crawl_policy)

        return_url = reverse("admin:queue_confirm") + "?urls=" + quote_plus("\n".join(urls))
        initial = {"urls": "\n".join(urls)}
        choices = []
        domain = None
        if len(urls) == 1:
            # In case the policy matches the default, we give the possibility to
            # create a new policy for the domain
            matching = CrawlPolicy.get_from_url(urls[0])
            if matching == CrawlPolicy.create_default() and matching.recursion != CrawlPolicy.CRAWL_ALL:
                if matching.recursion == CrawlPolicy.CRAWL_ON_DEPTH:
                    if matching.recursion_depth:
                        default_txt = f"<b>Follow links up to {matching.recursion_depth} level</b> (override below)"
                    else:
                        default_txt = "<b>Index only this URL</b> (or override <i>recursion depth</i> below)"
                elif matching.recursion == CrawlPolicy.CRAWL_NEVER:
                    default_txt = "<b>Index only this URL</b>"

                default_txt += ' using the policy <a href="{}">{}</a>'
                default_txt = format_html(
                    default_txt,
                    reverse("admin:se_crawlpolicy_change", args=(matching.id,)) + "?return_url=" + return_url,
                    matching,
                )
                choices.append(("default", default_txt))
                domain = self._domain_name(urls[0])
                choices.append(
                    (
                        "domain",
                        format_html("<b>Index all pages of https://{}/</b> (creates a new policy)", domain),
                    )
                )
                initial["crawl_policy_choice"] = "default"

        if len(crawl_policies) == 1:
            initial["recursion_depth"] = crawl_policy.recursion_depth

        form = AddToQueueConfirmForm(initial=initial)
        form.fields["crawl_policy_choice"].choices = choices

        urls_re = ["^" + re.escape(url) for url in urls]

        context |= {
            "crawl_policies": sorted(crawl_policies, key=lambda x: x.url_regex),
            "crawl_policy": crawl_policy,
            "urls": urls_re,
            "return_url": return_url,
            "CrawlPolicy": CrawlPolicy,
            "DomainSetting": DomainSetting,
=======
        context.update(self.admin_site.each_context(self.request))
        form = context["form"]

        collections = Collection.objects.all()
        for collection in collections:
            if collection.recrawl_freq == Collection.RECRAWL_FREQ_CONSTANT:
                context["recrawl_every"] = human_datetime(collection.recrawl_dt_min)
            elif collection.recrawl_freq == Collection.RECRAWL_FREQ_ADAPTIVE:
                context.update(
                    {
                        "recrawl_min": human_datetime(collection.recrawl_dt_min),
                        "recrawl_max": human_datetime(collection.recrawl_dt_max),
                    }
                )
        return_url = reverse("admin:queue")
        return context | {
            "collections": collections,
            "return_url": return_url,
            "Collection": Collection,
>>>>>>> 0f3f5d52
            "form": form,
        }

    def form_valid(self, form):
        urls = form.cleaned_data["urls"]
        collection = form.cleaned_data["collection"]
        crawl_scope = form.cleaned_data["crawl_scope"]

        queue_urls(urls, collection, form.cleaned_data["show_on_homepage"], crawl_scope)

        url_count = len(urls)
        if url_count > 1:
            msg = f"{url_count} URLs were queued."
        else:
            msg = "URL was queued."
        WorkerStats.wake_up()
        messages.success(self.request, msg)
        return redirect(reverse("admin:crawl_queue"))<|MERGE_RESOLUTION|>--- conflicted
+++ resolved
@@ -15,11 +15,7 @@
 
 
 import re
-<<<<<<< HEAD
-from urllib.parse import quote_plus
-=======
 from urllib.parse import urlparse
->>>>>>> 0f3f5d52
 
 from django import forms
 from django.contrib import messages
@@ -171,10 +167,6 @@
     def get_initial(self):
         initial = super().get_initial()
 
-<<<<<<< HEAD
-    def dispatch(self, request, *args, **kwargs):
-        return super().dispatch(request, *args, **kwargs)
-=======
         # Pre-populate form fields from GET parameters
         if "urls" in self.request.GET:
             initial["urls"] = self.request.GET.get("urls")
@@ -191,81 +183,10 @@
             # Default value when no GET parameter is provided
             initial["show_on_homepage"] = True
         return initial
->>>>>>> 0f3f5d52
 
     def get_context_data(self, **kwargs):
         Collection.create_default()
         context = super().get_context_data(**kwargs)
-<<<<<<< HEAD
-        form_data = self.request.POST.copy()
-
-        # Take URLs from the address bar if available
-        if not form_data.get("urls") and self.request.GET.get("urls"):
-            urls = self.request.GET.getlist("urls")
-            urls = [url.strip() for url in urls if url.strip()]
-            form_data["urls"] = "\n".join(urls)
-
-        form = AddToQueueForm(form_data)
-        context["form"] = form
-
-        if not form.is_valid():
-            return context
-
-        urls = form.cleaned_data["urls"]
-        crawl_policies = set()
-        for url in urls:
-            crawl_policy = CrawlPolicy.get_from_url(url)
-            crawl_policies.add(crawl_policy)
-
-        return_url = reverse("admin:queue_confirm") + "?urls=" + quote_plus("\n".join(urls))
-        initial = {"urls": "\n".join(urls)}
-        choices = []
-        domain = None
-        if len(urls) == 1:
-            # In case the policy matches the default, we give the possibility to
-            # create a new policy for the domain
-            matching = CrawlPolicy.get_from_url(urls[0])
-            if matching == CrawlPolicy.create_default() and matching.recursion != CrawlPolicy.CRAWL_ALL:
-                if matching.recursion == CrawlPolicy.CRAWL_ON_DEPTH:
-                    if matching.recursion_depth:
-                        default_txt = f"<b>Follow links up to {matching.recursion_depth} level</b> (override below)"
-                    else:
-                        default_txt = "<b>Index only this URL</b> (or override <i>recursion depth</i> below)"
-                elif matching.recursion == CrawlPolicy.CRAWL_NEVER:
-                    default_txt = "<b>Index only this URL</b>"
-
-                default_txt += ' using the policy <a href="{}">{}</a>'
-                default_txt = format_html(
-                    default_txt,
-                    reverse("admin:se_crawlpolicy_change", args=(matching.id,)) + "?return_url=" + return_url,
-                    matching,
-                )
-                choices.append(("default", default_txt))
-                domain = self._domain_name(urls[0])
-                choices.append(
-                    (
-                        "domain",
-                        format_html("<b>Index all pages of https://{}/</b> (creates a new policy)", domain),
-                    )
-                )
-                initial["crawl_policy_choice"] = "default"
-
-        if len(crawl_policies) == 1:
-            initial["recursion_depth"] = crawl_policy.recursion_depth
-
-        form = AddToQueueConfirmForm(initial=initial)
-        form.fields["crawl_policy_choice"].choices = choices
-
-        urls_re = ["^" + re.escape(url) for url in urls]
-
-        context |= {
-            "crawl_policies": sorted(crawl_policies, key=lambda x: x.url_regex),
-            "crawl_policy": crawl_policy,
-            "urls": urls_re,
-            "return_url": return_url,
-            "CrawlPolicy": CrawlPolicy,
-            "DomainSetting": DomainSetting,
-=======
         context.update(self.admin_site.each_context(self.request))
         form = context["form"]
 
@@ -285,7 +206,6 @@
             "collections": collections,
             "return_url": return_url,
             "Collection": Collection,
->>>>>>> 0f3f5d52
             "form": form,
         }
 

# Copyright 2022-2025 Laurent Defert
#
#  This file is part of Sosse.
#
# Sosse is free software: you can redistribute it and/or modify it under the terms of the GNU Affero
# General Public License as published by the Free Software Foundation, either version 3 of the
# License, or (at your option) any later version.
#
# Sosse is distributed in the hope that it will be useful, but WITHOUT ANY WARRANTY; without even
# the implied warranty of MERCHANTABILITY or FITNESS FOR A PARTICULAR PURPOSE.
# See the GNU Affero General Public License for more details.
#
# You should have received a copy of the GNU Affero General Public License along with Sosse.
# If not, see <https://www.gnu.org/licenses/>.

import json
from copy import copy
from datetime import timedelta
from urllib.parse import quote_plus, urlencode

from django import forms
from django.conf import settings
from django.contrib import admin, messages
from django.core.exceptions import PermissionDenied
from django.db import models
from django.http import HttpResponse, HttpResponseRedirect
from django.shortcuts import redirect, reverse
from django.template import defaultfilters
from django.template.loader import render_to_string
from django.urls import path
from django.utils.html import format_html, mark_safe
from django.utils.timezone import now
from treebeard.admin import TreeAdmin
from treebeard.forms import movenodeform_factory

from .add_to_queue import AddToQueueView
from .analytics import AnalyticsView
from .collection import Collection
from .cookie import Cookie
from .crawl_queue import CrawlQueueContentView, CrawlQueueView
from .crawlers import CrawlersContentView, CrawlersView
from .document import Document
from .domain import Domain
from .html_asset import HTMLAsset
from .mime_plugin import MimePlugin
from .models import AuthField, ExcludedUrl, Link, SearchEngine, WorkerStats
from .tag import Tag
from .tag_field import TagField
from .utils import mimetype_icon, reverse_no_escape
from .webhook import Webhook, webhook_html_status


class SEAdminSite(admin.AdminSite):
    enable_nav_sidebar = False
    index_title = "Administration"

    MODEL_ICONS = {
        "Cookie": "🍪 ",
        "Collection": "⚡",
        "Tag": "⭐",
        "Document": "🔤 ",
        "Domain": "🕸",
        "Webhook": "📡",
        "MimePlugin": "🧩",
        "ExcludedUrl": "🔗",
        "SearchEngine": "🔍",
        "User": "👤",
        "Group": "👥",
    }

    def get_app_list(self, request):
        MODELS_ORDER = (
            (
                "se",
                (
                    "Collection",
                    "Tag",
                    "Document",
                    "Domain",
                    "Cookie",
                    "Webhook",
                    "MimePlugin",
                    "ExcludedUrl",
                    "SearchEngine",
                    "HTMLAsset",
                ),
            ),
            ("auth", ("Group", "User")),
        )
        _apps_list = super().get_app_list(request)
        app_list = []

        for app, _models in MODELS_ORDER:
            for dj_app in _apps_list:
                if dj_app["app_label"] == app:
                    app_list.append(dj_app)
                    dj_models = dj_app["models"]
                    dj_app["models"] = []
                    for model in _models:
                        for dj_model in dj_models:
                            if dj_model["object_name"] == model:
                                dj_model["icon"] = self.MODEL_ICONS.get(model)
                                dj_app["models"].append(dj_model)
                                break
                        else:
                            # The model may not be available due to permission reasons
                            if request.user.is_superuser and model != "HTMLAsset":
                                raise Exception(f"object_name not found {model}")

                    for dj_model in dj_models:
                        if dj_model["object_name"] not in _models:
                            raise Exception(f"Model {dj_model['object_name']} not referenced in MODELS_ORDER")
        return app_list

    def app_index(self, request, app_label, extra_context=None):
        return redirect("admin:index")


admin_site = SEAdminSite(name="admin")


def get_admin():
    global admin_site
    return admin_site


class ReturnUrlAdminMixin:
    def response_add(self, request, obj, post_url_continue=None):
        if "_continue" not in request.POST and "_addanother" not in request.POST:
            return_url = request.GET.get("return_url")
            if return_url:
                return HttpResponseRedirect(return_url)
        return super().response_add(request, obj, post_url_continue)

    def response_change(self, request, obj):
        if "_continue" not in request.POST and "_addanother" not in request.POST:
            return_url = request.GET.get("return_url")
            if return_url:
                return HttpResponseRedirect(return_url)
        return super().response_change(request, obj)


class CharFieldForm(forms.ModelForm):
    """Base form that displays TextField to TextInputs."""

    TEXT_FIELDS = tuple()

    def __init__(self, *args, **kwargs):
        super().__init__(*args, **kwargs)
        for name, field in self.fields.items():
            if name in getattr(self, "TEXT_FIELDS"):
                continue
            if isinstance(field.widget, forms.Textarea):
                # Same width as text areas
                widget = forms.TextInput(attrs={"style": "width: 610px"})
                self.fields[name].widget = widget


class InlineActionModelAdmin(admin.ModelAdmin):
    def get_urls(self):
        urls = super().get_urls()
        view_name = f"do_{self.model._meta.app_label}_{self.model._meta.model_name}_action"
        return [
            path(
                "<path:object_id>/do_action/",
                self.admin_site.admin_view(self.do_action),
                name=view_name,
            ),
        ] + urls

    def do_action(self, request, object_id):
        if not request.user.has_perm(f"{self.model._meta.app_label}.change_{self.model._meta.model_name}"):
            raise PermissionDenied

        action_name = request.POST.get("action")

        for action in self.actions:
            if action.__name__ == action_name:
                break
        else:
            raise Exception(f"Action {action_name} not supported ({self.actions})")

        queryset = self.get_queryset(request).filter(id=object_id)
        r = action(self, request, queryset)

        # Display a "Done" message if no other message was set
        if len(messages.get_messages(request)) == 0:
            messages.success(request, "Done.")

        if isinstance(r, HttpResponse):
            return r
        view_name = f"admin:{self.model._meta.app_label}_{self.model._meta.model_name}_change"
        return redirect(reverse(view_name, args=(object_id,)))

    def change_view(self, request, object_id, form_url="", extra_context=None):
        if extra_context is None:
            extra_context = {}
        action_url = reverse(
            f"admin:do_{self.model._meta.app_label}_{self.model._meta.model_name}_action", args=[object_id]
        )
        extra_context |= {"action_url": action_url, "actions": self.get_action_choices(request)}
        return super().change_view(request, object_id, form_url, extra_context=extra_context)


class ConflictingSearchEngineFilter(admin.SimpleListFilter):
    title = "conflicting"
    parameter_name = "conflict"

    def lookups(self, request, model_admin):
        return (("yes", "Conflicting"),)

    @staticmethod
    def conflicts(queryset):
        return (
            SearchEngine.objects.exclude(enabled=False)
            .values("shortcut")
            .annotate(shortcut_count=models.Count("shortcut"))
            .filter(shortcut_count__gt=1)
        )

    def queryset(self, request, queryset):
        if self.value() == "yes":
            conflicts = self.conflicts(queryset).values_list("shortcut")
            return queryset.filter(shortcut__in=conflicts)

        return queryset


@admin.action(description="Enable/Disable", permissions=["change"])
def search_engine_enable_disable(modeladmin, request, queryset):
    queryset.update(
        enabled=models.Case(
            models.When(enabled=True, then=models.Value(False)),
            models.When(enabled=False, then=models.Value(True)),
        )
    )


class BuiltinAdmin(admin.ModelAdmin):
    def get_readonly_fields(self, request, obj=None):
        if obj and obj.builtin:
            fields = copy(self.get_fields(request))
            fields.remove("enabled")
            return fields
        return super().get_readonly_fields(request, obj)

    def has_delete_permission(self, request, obj=None):
        if obj and obj.builtin:
            return False
        return super().has_delete_permission(request, obj)


@admin.register(SearchEngine)
class SearchEngineAdmin(BuiltinAdmin):
    list_display = ("short_name", "enabled", "shortcut", "builtin")
    search_fields = ("short_name", "shortcut")
    readonly_fields = ("builtin",)
    list_filter = (
        "enabled",
        "builtin",
        ConflictingSearchEngineFilter,
    )
    actions = (search_engine_enable_disable,)

    def get_readonly_fields(self, request, obj=None):
        if obj and obj.builtin:
            fields = copy(self.get_fields(request))
            fields.remove("shortcut")
            fields.remove("enabled")
            return fields
        return super().get_readonly_fields(request, obj)

    def has_delete_permission(self, request, obj=None):
        if obj and obj.builtin:
            return False
        return super().has_delete_permission(request, obj)


class DocumentStateFilter(admin.SimpleListFilter):
    title = "Status"
    parameter_name = "has_error"

    def lookups(self, request, model_admin):
        return (
            ("no", "Success"),
            ("yes", "Failure"),
        )

    def queryset(self, request, queryset):
        if self.value() == "yes":
            return queryset.exclude(error="")

        if self.value() == "no":
            return queryset.filter(error="")


class ActiveTagMixin:
    @staticmethod
    @admin.display(description="Tags")
    def active_tags(obj):
        model = obj.__class__._meta.model_name

        html = ""
        for tag in obj.tags.order_by("name"):
            tag.href = reverse(f"admin:se_{model}_changelist") + f"?tags={tag.id}"
            html += render_to_string(
                "se/components/tag.html",
                {"tag": tag, "suffix": f"-{model}-{obj.id}"},
            )

        return mark_safe(html)


class DocumentQueueFilter(admin.SimpleListFilter):
    title = "Queued"
    parameter_name = "queued"

    def lookups(self, request, model_admin):
        return (
            ("new", "New"),
            ("pending", "Pending"),
            ("recurring", "Recurring"),
        )

    def queryset(self, request, queryset):
        if self.value() == "new":
            return queryset.filter(crawl_last__isnull=True)
        if self.value() == "pending":
            return queryset.filter(models.Q(crawl_last__isnull=True) | models.Q(crawl_next__lte=now()))

        if self.value() == "recurring":
            return queryset.filter(crawl_last__isnull=False, crawl_next__isnull=False)
        return queryset


class DocumentOrphanFilter(admin.SimpleListFilter):
    title = "orphan"
    parameter_name = "orphan"

    def lookups(self, request, model_admin):
        return (
            ("no_children", "No children"),
            ("no_parent", "No parent"),
            ("full", "No parent and children"),
        )

    def queryset(self, request, queryset):
        links = Link.objects.exclude(doc_from__isnull=True)
        links = links.exclude(doc_to__isnull=True)

        if self.value() in ("no_children", "full"):
            queryset = queryset.filter(redirect_url__isnull=True)
            children = set(links.values_list("doc_from", flat=True).distinct())
            queryset = queryset.exclude(id__in=children)

        if self.value() in ("no_parent", "full"):
            parents = set(links.values_list("doc_to", flat=True).distinct())
            queryset = queryset.exclude(id__in=parents)
            redirects_url = (
                Document.objects.w_content().filter(redirect_url__isnull=False).values_list("redirect_url", flat=True)
            )
            queryset = queryset.exclude(url__in=redirects_url)

        return queryset


class TagsFilter(admin.SimpleListFilter):
    title = "⭐ Tags"
    parameter_name = "tags"

    def lookups(self, request, model_admin):
        return [(tag.id, tag.path_name()) for tag in Tag.objects.all()]

    def queryset(self, request, queryset):
        if self.value():
            return queryset.filter(tags__id=self.value()).distinct()
        return queryset


class CollectionFilter(admin.SimpleListFilter):
    title = "⚡ Collection"
    parameter_name = "collection"

    def lookups(self, request, model_admin):
        return [(collection.id, collection.name) for collection in Collection.objects.all()]

    def queryset(self, request, queryset):
        if self.value():
            return queryset.filter(collection__id=self.value())
        return queryset


@admin.action(description="Crawl now", permissions=["change"])
def crawl_now(modeladmin, request, queryset):
    queryset.update(crawl_next=now(), manual_crawl=True, retries=0)
    WorkerStats.wake_up()
    return redirect(reverse("admin:crawl_queue"))


@admin.action(description="Stop recrawl", permissions=["change"])
def remove_from_crawl_queue(modeladmin, request, queryset):
    queryset.update(crawl_next=None)


@admin.action(description="Crawl later", permissions=["change"])
def crawl_later(modeladmin, request, queryset):
    queryset.update(crawl_next=now() + timedelta(days=1))
    return redirect(reverse("admin:crawl_queue"))


@admin.action(description="Switch hidden", permissions=["change"])
def switch_hidden(modeladmin, request, queryset):
    queryset.update(
        hidden=models.Case(
            models.When(hidden=True, then=models.Value(False)),
            models.When(hidden=False, then=models.Value(True)),
        )
    )


@admin.action(description="Trigger webhooks", permissions=["change"])
def trigger_webhooks(modeladmin, request, queryset):
    for doc in queryset.all():
        collection = doc.collection
        webhooks = collection.webhooks.all()
        Webhook.trigger(webhooks, doc)
        doc.save()


@admin.action(description="Clear tags", permissions=["change"])
def clear_tags(modeladmin, request, queryset):
    Document.tags.through.objects.filter(document__in=queryset).delete()


@admin.action(description="Move to collection", permissions=["change"])
def move_to_collection(modeladmin, request, queryset):
    request.session["documents_to_move"] = list(queryset.values_list("id", flat=True))
    return redirect(reverse("admin:move_to_collection"))


class DocumentForm(forms.ModelForm):
    collection = forms.ModelChoiceField(queryset=Collection.objects.all(), widget=forms.Select(), empty_label=None)

    class Meta:
        model = Document
        fields = "__all__"

    def __init__(self, *args, **kwargs):
        super().__init__(*args, **kwargs)
        instance = kwargs.get("instance")
        self.fields["tags"] = TagField(model=Document, instance=instance)


@admin.register(Document)
class DocumentAdmin(InlineActionModelAdmin, ActiveTagMixin):
    form = DocumentForm
    list_display = (
        "_url",
        "collection",
        "status",
        "_title",
        "active_tags",
        "err",
        "_crawl_last",
        "_crawl_next",
        "_modified_date",
        "crawl_dt",
    )
    list_filter = (
        DocumentQueueFilter,
        DocumentStateFilter,
        CollectionFilter,
        "show_on_homepage",
        TagsFilter,
        "hidden",
        DocumentOrphanFilter,
        "crawl_last",
    )
    search_fields = ["url__regex", "title__regex"]
    ordering = ("-crawl_last",)
    actions = [
        crawl_now,
        remove_from_crawl_queue,
        clear_tags,
        switch_hidden,
        trigger_webhooks,
        move_to_collection,
    ]
    if settings.DEBUG:
        actions += [crawl_later]
    list_per_page = settings.SOSSE_ADMIN_PAGE_SIZE

    fieldsets = (
        (
            "📖 Main",
            {
                "fields": (
                    "_title",
                    "collection",
                    "tags",
                    "related",
                    "show_on_homepage",
                    "hidden",
                    "_status",
                    "_robotstxt_rejected",
                    "too_many_redirects",
                )
            },
        ),
        (
            "📂 Content",
            {
                "fields": (
                    "_mimetype",
                    "_lang_txt",
                    "_content",
                )
            },
        ),
        (
            "🕑 Crawl time",
            {
                "fields": (
                    "crawl_first",
                    "modified_date",
                    "_crawl_last_txt",
                    "_crawl_next_txt",
                    "crawl_dt",
                    "crawl_recurse",
                )
            },
        ),
        (
            "🧩 Mime Handlers",
            {
                "fields": (
                    "_mimetype2",
                    "mime_plugins_result",
                ),
            },
        ),
        (
            "📡 Webhooks",
            {
                "fields": ("_webhooks_result",),
            },
        ),
        (
            "📊 Metadata",
            {
                "fields": ("_metadata",),
            },
        ),
    )
    readonly_fields = [
        "_title",
        "related",
        "_status",
        "_robotstxt_rejected",
        "too_many_redirects",
        "_mimetype",
        "_mimetype2",
        "_lang_txt",
        "_content",
        "crawl_first",
        "mime_plugins_result",
        "modified_date",
        "_crawl_last_txt",
        "_crawl_next_txt",
        "crawl_dt",
        "crawl_recurse",
        "_webhooks_result",
        "_metadata",
    ]

    class Media:
        js = ("se/tags.js",)

    def get_queryset(self, request):
        return Document.objects.w_content()

    def has_add_permission(self, request, obj=None):
        return False

    def get_urls(self):
        urls = super().get_urls()
        return [
            path("analytics/", self.admin_site.admin_view(self.analytics), name="analytics"),
            path("queue/", self.admin_site.admin_view(self.add_to_queue), name="queue"),
            path(
                "move_to_collection/",
                self.admin_site.admin_view(self.move_to_collection_view),
                name="move_to_collection",
            ),
            path(
                "crawlers/",
                self.admin_site.admin_view(self.crawlers),
                name="crawlers",
            ),
            path(
                "crawlers_content/",
                self.admin_site.admin_view(self.crawlers_content),
                name="crawlers_content",
            ),
            path(
                "crawl_queue/",
                self.admin_site.admin_view(self.crawl_queue),
                name="crawl_queue",
            ),
            path(
                "crawl_queue_content/",
                self.admin_site.admin_view(self.crawl_queue_content),
                name="crawl_queue_content",
            ),
        ] + urls

    def get_fields(self, request, obj=None):
        fields = copy(super().get_fields(request, obj))
        if not settings.SOSSE_BROWSABLE_HOME:
            fields.remove("show_on_homepage")
        return fields

    def lookup_allowed(self, lookup, value):
        if lookup in ("linked_from__doc_from", "links_to__doc_to"):
            return True
        return super().lookup_allowed(lookup, value)

    def add_to_queue(self, request):
        return AddToQueueView.as_view(admin_site=self.admin_site)(request)

    def crawlers(self, request):
        return CrawlersView.as_view(admin_site=self.admin_site)(request)

    def crawlers_content(self, request):
        return CrawlersContentView.as_view(admin_site=self.admin_site)(request)

    def crawl_queue(self, request):
        return CrawlQueueView.as_view(admin_site=self.admin_site)(request)

    def crawl_queue_content(self, request):
        return CrawlQueueContentView.as_view(admin_site=self.admin_site)(request)

    def analytics(self, request):
        return AnalyticsView.as_view()(request)

    def move_to_collection_view(self, request):
        from .move_to_collection import MoveToCollectionView

        return MoveToCollectionView.as_view(admin_site=self.admin_site)(request)

    @staticmethod
    @admin.display(ordering="crawl_next")
    def _crawl_next(obj):
        if obj:
            return defaultfilters.date(obj.crawl_next, "DATETIME_FORMAT")

    @staticmethod
    @admin.display(description="Crawl next")
    def _crawl_next_txt(obj):
        if obj:
            if obj.crawl_next:
                return defaultfilters.date(obj.crawl_next, "DATETIME_FORMAT")
            elif obj.crawl_last:
                return "No crawl scheduled"
            elif not obj.crawl_last:
                return "When a worker is available"

    @staticmethod
    @admin.display(ordering="crawl_last")
    def _crawl_last(obj):
        if obj:
            return defaultfilters.date(obj.crawl_last, "DATETIME_FORMAT")

    @staticmethod
    @admin.display(description="Crawl last")
    def _crawl_last_txt(obj):
        if obj:
            if obj.crawl_last:
                return defaultfilters.date(obj.crawl_last, "DATETIME_FORMAT")
            else:
                return "Not yet crawled"

    @staticmethod
    @admin.display(ordering="modified_date")
    def _modified_date(obj):
        if obj:
            return defaultfilters.date(obj.modified_date, "DATETIME_FORMAT")

    @staticmethod
    def lang(obj):
        return obj.lang_flag()

    @staticmethod
    @admin.display(boolean=True)
    def status(obj):
        return obj.error == ""

    @staticmethod
    def err(obj):
        err_lines = obj.error.splitlines()
        if err_lines:
            return err_lines[-1]

    @staticmethod
    @admin.display(ordering="url")
    def _url(obj):
        return format_html('<span title="{}">{}</span>', obj.url, obj.url)

    @staticmethod
    @admin.display(ordering="title", description="Title")
    def _title(obj):
        fav = ""
        if obj.favicon and not obj.favicon.missing:
            fav = format_html(
                '<img src="{}" style="widgth: 16px; height: 16px">',
                reverse("favicon", args=(obj.favicon.id,)),
            )

        title = obj.get_title_label()
        return format_html('<span title="{}">{} {}</span>', title, fav, title)

    @staticmethod
    def related(obj):
        try:
            collection = obj.collection
            policy = format_html(
                '⚡&nbsp<a href="{}">Collection&nbsp{}</a>',
                reverse("admin:se_collection_change", args=(collection.id,)),
                collection,
            )

            tags_count = obj.tags.count()
            tags_url = reverse("admin:se_tag_changelist") + f"?document={obj.id}"
            tags = format_html('⭐&nbsp<a href="{}">Tags ({})</a>', tags_url, tags_count)

            domain = Domain.get_from_url(obj.url)
            domain_link = format_html(
                '🕸&nbsp<a href="{}">Domain {}</a>',
                reverse("admin:se_domain_change", args=(domain.id,)),
                domain.domain,
            )

            cookies = format_html(
                '🍪&nbsp<a href="{}">Cookies ({})</a>',
                reverse("admin:se_cookie_changelist") + "?q=" + quote_plus(obj.url),
                Cookie.objects.filter(domain=domain.domain).count(),
            )

            source = obj.get_source_link()
            archive = format_html('🔖&nbsp<a href="{}">Archive</a>', obj.get_absolute_url())

            links_to_here_url = reverse("admin:se_document_changelist") + f"?links_to__doc_to={obj.id}"
            links_to_here = format_html('🔗&nbsp<a href="{}">Links to here</a>', links_to_here_url)

            links_from_here_url = reverse("admin:se_document_changelist") + f"?linked_from__doc_from={obj.id}"
            links_from_here = format_html('🔗&nbsp<a href="{}">Links from here</a>', links_from_here_url)

            return format_html(
                '<p style="margin-top: 0"><span>{}</span></p>'
                '<p><span>{}</span><span class="label_tag">{}</span><br></p>'
                '<p><span>{}</span><span class="label_tag">{}</span><br></p>'
                '<p><span>{}</span><span class="label_tag">{}</span><span class="label_tag">{}</span></p>',
                archive,
                policy,
                domain_link,
                tags,
                cookies,
                links_to_here,
                links_from_here,
                source,
            )
        except Exception as e:
            return format_html("Error: {}", e)

    @staticmethod
    @admin.display(description="Status")
    def _status(obj):
        status = obj.error == ""
        icon = "icon-yes.svg" if status else "icon-no.svg"
        return format_html(
            '<pre style="margin-top: 0; overflow-x: auto"><img src="{}" alt="{}" /> {}</pre>',
            f"{settings.STATIC_URL}admin/img/{icon}",
            str(status),
            obj.error,
        )

    @staticmethod
    @admin.display(description="Robots.txt status")
    def _robotstxt_rejected(obj):
        domain = Domain.get_from_url(obj.url)
        if obj.robotstxt_rejected:
            return format_html(
                '<img src="{}" alt="Rejected" title="Rejected" /> 🤖 Rejected by robots.txt file, see corresponding 🕸 <a href="{}">Domain</a>',
                f"{settings.STATIC_URL}admin/img/icon-no.svg",
                reverse("admin:se_domain_change", args=(domain.id,)),
            )

        return format_html(
            '<img src="{}" alt="Accepted" /> Accepted, see corresponding 🕸 <a href="{}">Domain</a>',
            f"{settings.STATIC_URL}admin/img/icon-yes.svg",
            reverse("admin:se_domain_change", args=(domain.id,)),
        )

    @staticmethod
    @admin.display(description="Mimetype")
    def _mimetype(obj):
        icon = mimetype_icon(obj.mimetype)
        value = format_html(f"{icon} {obj.mimetype}")

        plugins = MimePlugin.objects.extra(where=["%s ~ mimetype_re"], params=[obj.mimetype])
        if plugins.exists():
            value += format_html(
                ' <a href="{}" style="margin-left: 10px">🧩 Plugins ({})</a>',
                reverse("admin:se_mimeplugin_changelist") + f"?q={obj.mimetype}",
                plugins.count(),
            )
        return value

    # Duplicate field since django won't accept referencing it twice
    _mimetype2 = _mimetype

    @staticmethod
    @admin.display(description="Language")
    def _lang_txt(obj):
        if obj.lang_iso_639_1:
            return obj.lang_flag(full=True)

    @staticmethod
    @admin.display(description="Content")
    def _content(obj):
        if obj.redirect_url:
            url = reverse_no_escape("archive", args=[obj.redirect_url])
            return format_html('This page redirects to <a href="{}">{}</a>', url, obj.redirect_url)
        return obj.content

    @staticmethod
    @admin.display(description="Results")
    def _webhooks_result(obj):
        status = []
        if obj.webhooks_result == {}:
            collection = obj.collection
            if collection.webhooks.count() == 0:
                return format_html(
                    "Matching ⚡ Collection <a href={}>{}</a> has no 📡 Webhooks.",
                    reverse("admin:se_collection_change", args=(collection.id,)),
                    collection,
                )
            return "No webhook was triggered yet."

        for webhook_id, result in obj.webhooks_result.items():
            try:
                webhook = Webhook.objects.get(id=webhook_id)
            except Webhook.DoesNotExist:
                status.append(
                    format_html(
                        "<div><p>📡 Deleted webhook</p><p>{}</p></div>\n",
                        webhook_html_status(result),
                    )
                )
            else:
                status.append(
                    format_html(
                        '<div><p>📡 <a href="{}">Webhook {}</a></p><p>{}</p></div>\n',
                        reverse("admin:se_webhook_change", args=(webhook.id,)),
                        webhook.name,
                        webhook_html_status(result),
                    )
                )
        return mark_safe("\n".join(status))

    def _metadata(self, obj):
        metadata = obj.metadata
        if not metadata:
            return "No metadata"

        formatted_json = json.dumps(metadata, indent=2, sort_keys=True)
        return format_html('<pre style="white-space: pre-wrap;">{}</pre>', formatted_json)

    def delete_model(self, request, obj):
        obj.delete_all()
        return super().delete_model(request, obj)

    def delete_queryset(self, request, queryset):
        for obj in queryset.all():
            obj.delete_all()
        return super().delete_queryset(request, queryset)


class InlineAuthField(admin.TabularInline):
    model = AuthField


class CollectionForm(CharFieldForm):
    TEXT_FIELDS = ("unlimited_regex", "limited_regex", "excluded_regex", "script")

    webhooks = forms.ModelMultipleChoiceField(
        queryset=Webhook.objects.all(),
        widget=admin.widgets.FilteredSelectMultiple("Webhooks", is_stacked=False),
        required=False,
    )

    queue_to_collections = forms.ModelMultipleChoiceField(
        queryset=Collection.objects.all(),
        widget=admin.widgets.FilteredSelectMultiple("Collections", is_stacked=False),
        required=False,
    )

    class Meta:
        model = Collection
        exclude = tuple()

    def __init__(self, *args, **kwargs):
        super().__init__(*args, **kwargs)
        instance = kwargs.get("instance")
        self.fields["tags"] = TagField(model=Collection, instance=instance)

        # Exclude self from queue_to_collections choices
        if instance and instance.pk:
            self.fields["queue_to_collections"].queryset = Collection.objects.exclude(pk=instance.pk)

        for field in ("unlimited_regex", "limited_regex", "excluded_regex"):
            # Fields are empty when the form is readonly
            if field in self.fields:
                self.fields[field].widget.attrs["rows"] = 5

    def clean(self):
        cleaned_data = super().clean()

        keys_required = {
            "recrawl_dt_min": cleaned_data["recrawl_freq"]
            in (Collection.RECRAWL_FREQ_ADAPTIVE, Collection.RECRAWL_FREQ_CONSTANT),
            "recrawl_dt_max": cleaned_data["recrawl_freq"] in (Collection.RECRAWL_FREQ_ADAPTIVE,),
        }

        for key, required in keys_required.items():
            if required and cleaned_data.get(key) is None:
                self.add_error(key, "This field is required when using this recrawl mode")

            if not required and cleaned_data.get(key) is not None:
                self.add_error(key, "This field must be null when using this recrawl mode")

        if cleaned_data["default_browse_mode"] not in (
            Domain.BROWSE_CHROMIUM,
            Domain.BROWSE_FIREFOX,
        ):
            if cleaned_data["thumbnail_mode"] in (
                Collection.THUMBNAIL_MODE_SCREENSHOT,
                Collection.THUMBNAIL_MODE_PREV_OR_SCREEN,
            ):
                self.add_error(
                    "default_browse_mode",
                    "Browsing mode must be set to Chromium or Firefox to take screenshot as thumbnails",
                )
                self.add_error(
                    "thumbnail_mode",
                    "Browsing mode must be set to Chromium or Firefox to take screenshot as thumbnails",
                )
            if cleaned_data["take_screenshots"]:
                self.add_error(
                    "default_browse_mode",
                    "Browsing mode must be set to Chromium or Firefox to take screenshots",
                )
                self.add_error(
                    "take_screenshots",
                    "Browsing mode must be set to Chromium or Firefox to take screenshots",
                )
            if cleaned_data["script"]:
                self.add_error(
                    "default_browse_mode",
                    "Browsing mode must be set to Chromium or Firefox to run a script",
                )
                self.add_error(
                    "script",
                    "Browsing mode must be set to Chromium or Firefox to run a script",
                )
        return cleaned_data


@admin.action(description="Duplicate", permissions=["change"])
def collection_duplicate(modeladmin, request, queryset):
    for collection in queryset.all():
        tags = list(collection.tags.all())
        webhooks = list(collection.webhooks.all())
        collection.id = None
        collection.name = f"Copy of {collection.name}"
        collection.save()
        collection.tags.set(tags)
        collection.webhooks.set(webhooks)
        msg = format_html(
            "Collection <a href='{}'>{}</a> created.",
            reverse("admin:se_collection_change", args=(collection.id,)),
            collection,
        )
        messages.success(request, msg)


@admin.action(description="Update doc tags", permissions=["document_change"])
def update_doc_tags(modeladmin, request, queryset, clear_first=False):
    for obj in queryset:
        documents = Document.objects.wo_content().filter(url__regex=obj.unlimited_regex_pg)

        if clear_first:
            Document.tags.through.objects.filter(document__in=documents).delete()

        tags = obj.tags.all()
        documents_id = documents.values_list("id", flat=True)
        new_tags = [(doc_id, tag.id) for doc_id in documents_id for tag in tags]

        if new_tags:
            Document.tags.through.objects.bulk_create(
                [Document.tags.through(document_id=doc_id, tag_id=tag_id) for doc_id, tag_id in new_tags],
                ignore_conflicts=True,
            )


@admin.action(description="Clear & update doc tags", permissions=["document_change"])
def clear_update_doc_tags(modeladmin, request, queryset):
    update_doc_tags(modeladmin, request, queryset, True)


<<<<<<< HEAD
@admin.register(CrawlPolicy)
class CrawlPolicyAdmin(ReturnUrlAdminMixin, InlineActionModelAdmin, ActiveTagMixin):
=======
@admin.register(Collection)
class CollectionAdmin(ReturnUrlAdminMixin, InlineActionModelAdmin, ActiveTagMixin):
>>>>>>> 0f3f5d52
    inlines = [InlineAuthField]
    form = CollectionForm
    list_display = (
        "name",
        "active_tags",
        "docs",
        "collection_desc",
    )
    list_filter = (TagsFilter,)
    search_fields = (
        "name",
        "unlimited_regex",
    )
    readonly_fields = ("related", "webhooks_link")
    fieldsets = (
        (
            "⚡ Crawl",
            {
                "fields": (
                    "name",
                    "related",
                    "unlimited_regex",
                    "limited_regex",
                    "recursion_depth",
                    "excluded_regex",
                    "tags",
                    "mimetype_regex",
                    "keep_params",
                    "store_extern_links",
                    "hide_documents",
                    "remove_nav_elements",
                    "thumbnail_mode",
                    "queue_to_any_collection",
                    "queue_to_collections",
                )
            },
        ),
        (
            "🌍  Browser",
            {
                "fields": (
                    "default_browse_mode",
                    "take_screenshots",
                    "screenshot_format",
                    "script",
                )
            },
        ),
        (
            "🔖 Archive",
            {
                "fields": (
                    "snapshot_html",
                    "snapshot_exclude_url_re",
                    "snapshot_exclude_mime_re",
                    "snapshot_exclude_element_re",
                )
            },
        ),
        (
            "🕑 Recurrence",
            {
                "fields": (
                    "recrawl_freq",
                    "recrawl_dt_min",
                    "recrawl_dt_max",
                    "hash_mode",
                    "recrawl_condition",
                )
            },
        ),
        (
            "🔒 Authentication",
            {
                "fields": ("auth_login_url_re", "auth_form_selector"),
            },
        ),
        (
            "📡 Webhooks",
            {
                "fields": (
                    "webhooks_link",
                    "webhooks",
                ),
            },
        ),
    )
    actions = [collection_duplicate, update_doc_tags, clear_update_doc_tags]

    class Media:
        js = ("se/tags.js", "se/admin-collection.js")

    def changelist_view(self, request, extra_context=None):
        Collection.create_default()
        return super().changelist_view(request, extra_context)

    def get_fieldsets(self, request, obj=None):
        fieldsets = super().get_fieldsets(request, obj)
        if obj is None:
            # Remove the "documents" field when the a object is new
            fieldsets[0][1]["fields"] = tuple(filter(lambda x: x != "documents", fieldsets[0][1]["fields"]))
        return fieldsets

    def has_document_change_permission(self, request, obj=None):
        return request.user.has_perm("se.document_change")

    @staticmethod
    def related(obj):
        doc_count = Document.objects.wo_content().filter(collection=obj).count()
        docs = format_html(
            '<a href="{}">🔤&nbspDocuments ({})</a>',
            reverse("admin:se_document_changelist") + f"?collection={obj.id}",
            doc_count,
        )

        tag_count = obj.tags.count()
        tags = format_html(
            '<a href="{}">⭐&nbspTags ({})</a>',
            reverse("admin:se_tag_changelist") + f"?collection={obj.id}",
            tag_count,
        )
        return format_html(
            '<p style="margin-top: 0"><span>{}</span><span class="label_tag">{}</span><br></p>', docs, tags
        )

    @staticmethod
    def docs(obj):
        doc_count = Document.objects.wo_content().filter(collection=obj).count()
        return format_html(
            '🔤 <a href="{}">{}</a>',
            reverse("admin:se_document_changelist") + f"?collection={obj.id}",
            doc_count,
        )

    @staticmethod
    @admin.display(description="Policy")
    def collection_desc(obj):
        return render_to_string(
            "admin/collection_desc.html",
            {
                "collection": obj,
                "Collection": Collection,
                "Domain": Domain,
                "label_tag": "label_tag_inline",
                "settings": settings,
            },
        )

    @staticmethod
    @admin.display(description="Edit")
    def webhooks_link(obj):
        if not Webhook.objects.count():
            return format_html('<a href="{}">Create a Webhook</a>', reverse("admin:se_webhook_add"))
        elif not obj or not obj.webhooks.count():
            return format_html('<a href="{}">Edit Webhooks</a>', reverse("admin:se_webhook_changelist"))

        webhooks = reverse("admin:se_webhook_changelist") + f"?collection={obj.id}"
        return format_html('<a href="{}">Edit Webhooks</a>', webhooks)


@admin.register(Domain)
class DomainAdmin(admin.ModelAdmin):
    list_display = ("domain", "ignore_robots", "robots_status", "browse_mode")
    search_fields = ("domain",)
    fields = (
        "domain",
        "documents",
        "browse_mode",
        "ignore_robots",
        "robots_status",
        "robots_allow",
        "robots_disallow",
    )
    readonly_fields = (
        "domain",
        "documents",
        "robots_status",
        "robots_allow",
        "robots_disallow",
    )

    def get_form(self, request, obj=None, **kwargs):
        form = super().get_form(request, obj, **kwargs, labels={"ignore_robots": "🤖 Ignore robots.txt"})
        return form

    def has_add_permission(self, request, obj=None):
        return False

    @staticmethod
    def documents(obj):
        params = urlencode({"q": f"^https?://{obj.domain}/"})
        count = Document.objects.wo_content().filter(url__regex=f"^https?://{obj.domain}/").count()
        return format_html(
            '<a href="{}">Matching 🔤 Documents ({})</a>', reverse("admin:se_document_changelist") + "?" + params, count
        )


class CookieForm(CharFieldForm):
    pass


@admin.register(Cookie)
class CookieAdmin(admin.ModelAdmin):
    list_display = ("domain", "domain_cc", "path", "name", "value", "expires")
    search_fields = ("domain", "path")
    ordering = ("domain", "domain_cc", "path", "name")
    form = CookieForm
    exclude = tuple()

    def get_search_results(self, request, queryset, search_term):
        if search_term.startswith("http://") or search_term.startswith("https://"):
            cookies = Cookie.get_from_url(search_term, queryset, expire=False)
            cookies = sorted(cookies, key=lambda x: x.name)
            _cookies = Cookie.objects.filter(id__in=[c.id for c in cookies])
            return _cookies, False
        return super().get_search_results(request, queryset, search_term)

    def get_urls(self):
        urls = super().get_urls()
        return [
            path(
                "import/",
                self.admin_site.admin_view(self.cookies_import),
                name="cookies_import",
            ),
        ] + urls

    def cookies_import(self, request):
        from .cookies_import import CookiesImportView

        return CookiesImportView.as_view()(request)


class ExcludedUrlForm(CharFieldForm):
    TEXT_FIELDS = ("comment",)


@admin.register(ExcludedUrl)
class ExcludedUrlAdmin(admin.ModelAdmin):
    list_display = ("url",)
    search_fields = ("url", "comment")
    ordering = ("url",)
    form = ExcludedUrlForm

    def get_urls(self):
        urls = super().get_urls()
        return [
            path(
                "import/",
                self.admin_site.admin_view(self.excluded_urls_import),
                name="excluded_urls_import",
            ),
        ] + urls

    def excluded_urls_import(self, request):
        from .excluded_urls_import import ExcludedUrlsImportView

        return ExcludedUrlsImportView.as_view()(request)


BaseTagForm = movenodeform_factory(Tag)


class TagForm(BaseTagForm):
    def __init__(self, *args, **kwargs):
        super().__init__(*args, **kwargs)
        self.fields["_ref_node_id"].label = "Parent"
        self.fields["_position"].widget = forms.HiddenInput()
        self.fields["_position"].initial = "sorted-child"


@admin.register(Tag)
class TagAdmin(ReturnUrlAdminMixin, TreeAdmin):
    form = TagForm
    list_display = ("_name", "docs", "policies", "webhooks_count")
    fields = ("name", "_ref_node_id", "documents", "collections", "webhooks", "_position")
    readonly_fields = ("documents", "collections", "webhooks")
    search_fields = ("name",)

    @staticmethod
    def _name(obj):
        return render_to_string("se/components/tag.html", {"tag": obj})

    @staticmethod
    def documents(obj):
        if not obj or not obj.id:
            return ""
        count = Document.objects.wo_content().filter(tags__id=obj.id).count()
        return format_html(
            '<a href="{}">Matching 🔤 Documents ({})</a>',
            reverse("admin:se_document_changelist") + f"?tags={obj.id}",
            count,
        )

    @staticmethod
    def docs(obj):
        count = Document.objects.wo_content().filter(tags__id=obj.id).count()
        return format_html(
            '🔤 <a href="{}">{}</a>',
            reverse("admin:se_document_changelist") + f"?tags={obj.id}",
            count,
        )

    @staticmethod
    @admin.display(description="Collections")
    def collections(obj):
        if not obj or not obj.id:
            return ""
        count = Collection.objects.filter(tags__id=obj.id).count()
        return format_html(
            '<a href="{}">Used in ⚡ Collections ({})</a>',
            reverse("admin:se_collection_changelist") + f"?tags={obj.id}",
            count,
        )

    @staticmethod
    @admin.display(description="Collections")
    def policies(obj):
        count = Collection.objects.filter(tags__id=obj.id).count()
        return format_html(
            '⚡ <a href="{}">{}</a>',
            reverse("admin:se_collection_changelist") + f"?tags={obj.id}",
            count,
        )

    @staticmethod
    @admin.display(description="Webhooks")
    def webhooks(obj):
        if not obj or not obj.id:
            return ""
        count = Webhook.objects.filter(tags__id=obj.id).count()
        return format_html(
            '<a href="{}">Used in 📡 Webhooks ({})</a>',
            reverse("admin:se_collection_changelist") + f"?tags={obj.id}",
            count,
        )

    @staticmethod
    @admin.display(description="Webhooks")
    def webhooks_count(obj):
        count = Webhook.objects.filter(tags__id=obj.id).count()
        return format_html(
            '📡 <a href="{}">{}</a>',
            reverse("admin:se_collection_changelist") + f"?tags={obj.id}",
            count,
        )


class WebhookForm(forms.ModelForm):
    # Force use a regular CharField for the URL field
    url = forms.CharField()

    def __init__(self, *args, **kwargs):
        super().__init__(*args, **kwargs)
        instance = kwargs.get("instance")
        model_field = self._meta.model._meta.get_field("tags")
        self.fields["tags"] = TagField(model=Webhook, instance=instance, help_text=model_field.help_text)
        self.fields["url"].widget.attrs.update({"style": "width: 48em"})

    class Meta:
        model = Webhook
        fields = "__all__"


@admin.register(Webhook)
class WebhookAdmin(admin.ModelAdmin, ActiveTagMixin):
    list_display = ("name", "enabled", "collections_count", "active_tags", "url", "trigger_condition")
    list_filter = ("enabled",)
    search_fields = ("name", "url", "trigger_condition")
    ordering = ("name",)
    fields = (
        "name",
        "collections_link",
        "enabled",
        "tags",
        "trigger_condition",
        "url",
        "updates_doc",
        "update_json_path",
        "update_json_deserialize",
        "body_template",
        "method",
        "headers",
        "username",
        "password",
        "url_re",
        "mimetype_re",
        "title_re",
        "content_re",
        "webhook_test",
    )
    readonly_fields = (
        "collections_link",
        "webhook_test",
    )
    form = WebhookForm

    class Media:
        js = ("se/admin-webhooks.js", "se/tags.js")

    @staticmethod
    @admin.display(description="Collections")
    def collections_count(obj):
        collections_count = obj.collection_set.count()
        webhooks = reverse("admin:se_collection_changelist") + f"?webhooks={obj.id}"
        return format_html('⚡ <a href="{}">{}</a>', webhooks, collections_count)

    @staticmethod
    @admin.display(description="Collections")
    def collections_link(obj):
        collections_count = 0
        if obj and obj.id:
            collections_count = obj.collection_set.count()

        if not collections_count:
            return format_html(
                '<a href="{}">No Collections use this Webhook</a>', reverse("admin:se_collection_changelist")
            )

        webhooks = reverse("admin:se_collection_changelist") + f"?webhooks={obj.id}"
        return format_html('<a href="{}">Edit Collections ({})</a>', webhooks, collections_count)

    def webhook_test(self, obj):
        return format_html(
            '<button id="webhook_test_button" class="button" type="button" onclick="test_webhook()">Trigger</button>'
        )

    webhook_test.short_description = "Webhook test"


@admin.register(MimePlugin)
class MimePluginAdmin(BuiltinAdmin):
    list_display = (
        "name",
        "enabled",
        "docs",
        "mimetype_re",
    )
    list_filter = ("enabled",)
    search_fields = (
        "name",
        "mimetype_re",
        "script",
    )
    fieldsets = (
        (
            None,
            {"fields": ("name", "enabled", "related", "mimetype_re", "script", "timeout")},
        ),
    )
    readonly_fields = ("related",)

    def get_search_results(self, request, queryset, search_term):
        queryset, _ = super().get_search_results(request, queryset, search_term)
        if search_term.strip():
            queryset = MimePlugin.objects.extra(where=["%s ~ mimetype_re"], params=[search_term.strip()])
        return queryset, False

    @staticmethod
    def related(obj):
        doc_count = Document.objects.wo_content().filter(mimetype__regex=obj.mimetype_re).count()
        params = urlencode({"mimetype__regex": obj.mimetype_re})
        return format_html(
            '<a href="{}">🔤&nbspDocuments ({})</a>', reverse("admin:se_document_changelist") + "?" + params, doc_count
        )

    @staticmethod
    def docs(obj):
        count = Document.objects.wo_content().filter(mimetype__regex=obj.mimetype_re).count()
        params = urlencode({"mimetype__regex": obj.mimetype_re})
        return format_html(
            '<a href="{}">🔤 {}</a>',
            reverse("admin:se_document_changelist") + "?" + params,
            count,
        )


if settings.DEBUG:

    class HTMLAssetForm(CharFieldForm):
        pass

    @admin.register(HTMLAsset)
    class HTMLAssetAdmin(admin.ModelAdmin):
        list_display = ("url", "filename", "ref_count")
        search_fields = ("url", "filename")
        ordering = ("url", "filename", "ref_count")
        form = HTMLAssetForm
        exclude = tuple()

        def has_add_permission(self, request, obj=None):
            return False<|MERGE_RESOLUTION|>--- conflicted
+++ resolved
@@ -1018,13 +1018,8 @@
     update_doc_tags(modeladmin, request, queryset, True)
 
 
-<<<<<<< HEAD
-@admin.register(CrawlPolicy)
-class CrawlPolicyAdmin(ReturnUrlAdminMixin, InlineActionModelAdmin, ActiveTagMixin):
-=======
 @admin.register(Collection)
 class CollectionAdmin(ReturnUrlAdminMixin, InlineActionModelAdmin, ActiveTagMixin):
->>>>>>> 0f3f5d52
     inlines = [InlineAuthField]
     form = CollectionForm
     list_display = (

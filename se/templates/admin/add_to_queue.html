--- conflicted
+++ resolved
@@ -146,17 +146,8 @@
 
 {% block content %}
     {% include "se/components/modal.html" with id="tags" title=tags_edit_title %}
-<<<<<<< HEAD
-    {% if crawl_policies %}
-      <form method="post" action="{% url 'admin:queue_confirm' %}">
-          {% csrf_token %}
-    {% else %}
-      <form method="get" action="{% url 'admin:queue_confirm' %}">
-    {% endif %}
-=======
     <form method="post" action="{% url 'admin:queue' %}">
         {% csrf_token %}
->>>>>>> 0f3f5d52
         <h3>{{ form.urls.label }}</h3>
         {{ form.urls.errors }}
         {{ form.urls }}
@@ -164,56 +155,6 @@
             <p class="help">{{ form.urls.help_text|safe }}</p>
         {% endif %}
 
-<<<<<<< HEAD
-        {% if crawl_policies %}
-            <input type="submit" name="action" value="Refresh" style="margin-top: 5px">
-
-            <h3>Crawl polic{{ crawl_policies|length|pluralize:"y,ies" }}</h3>
-            {% if form.fields.crawl_policy_choice.choices %}
-                <p>
-                    {% include "admin/crawl_policy_desc.html" with add_to_queue=True label_tag="label_tag" urls=urls %}
-                    <span class="label_tag">
-                    📝 <a href="{% url 'admin:se_crawlpolicy_change' crawl_policy.id %}?return_url={{ return_url }}">Edit</a>
-                  </span>
-                </p>
-
-                <p>
-                  {{ form.crawl_policy_choice }}
-                </p>
-
-                <p>
-                  <div class="form-row field-tags">
-                    <label id="tags_label_default" for="tags">Tags for this URL:</label>
-                    <label id="tags_label_domain" for="tags" style="display: none">Tags for all pages of https://{{ domain }}/:</label>
-                    <div style="margin-top: 3px;">
-                      {{ form.tags }}
-                    </div>
-                  </div>
-                </p>
-
-                <p>
-                    <a href="{% url 'admin:se_crawlpolicy_add' %}?url_regex={{ urls|first|urlencode }}&return_url={{ return_url }}">Create a new policy</a>
-                </p>
-            {% elif crawl_policies|length == 1 %}
-                <p id="matching_policy">
-                    {{ urls|length|pluralize:"This URL,These URLs" }} will be crawled with policy <a href="{% url 'admin:se_crawlpolicy_change' crawl_policy.id %}?return_url={{ return_url }}">{{ crawl_policy }}</a>:
-                </p>
-                <p>
-                    {% include "admin/crawl_policy_desc.html" with add_to_queue=True label_tag="label_tag" urls=urls %}
-                </p>
-                <p>
-                    <a href="{% url 'admin:se_crawlpolicy_add' %}?url_regex={{ urls|first|urlencode }}&return_url={{ return_url }}">Create a new policy</a>
-                </p>
-            {% else %}
-                <p>
-                    These URLs will be crawled with policies:
-                    <ul>
-                        {% for crawl_policy in crawl_policies %}
-                            <li><a href="{% url 'admin:se_crawlpolicy_change' crawl_policy.id %}&return_url={{ return_url }}">{{ crawl_policy }}</a></li>
-                        {% endfor %}
-                    </ul>
-                </p>
-=======
         <p>
             <label for="id_collection">Collection:</label>
             {{ form.collection }}
@@ -259,39 +200,9 @@
             <label class="vCheckboxLabel" for="id_show_on_homepage">{{ form.show_on_homepage.label }}</label>
             {% if form.show_on_homepage.help_text %}
                 <small><p class="help">{{ form.show_on_homepage.help_text|safe }}</p></small>
->>>>>>> 0f3f5d52
             {% endif %}
         </p>
 
-<<<<<<< HEAD
-            {% if crawl_policy.recursion == CrawlPolicy.CRAWL_ON_DEPTH or settings.SOSSE_BROWSABLE_HOME %}
-                <h3>Parameters</h3>
-            {% endif %}
-            {% if crawl_policy.recursion == CrawlPolicy.CRAWL_ON_DEPTH %}
-                {{ form.recursion_depth.errors }}
-                {{ form.recursion_depth.label_tag }} {{ form.recursion_depth }}
-                {% if form.recursion_depth.help_text %}
-                    <small><p class="help">{{ form.recursion_depth.help_text|safe }}</p></small>
-                {% endif %}
-            {% endif %}
-            {% if settings.SOSSE_BROWSABLE_HOME %}
-                {{ form.show_on_homepage.errors }}
-                {{ form.show_on_homepage }}
-                <label class="vCheckboxLabel" for="id_show_on_homepage">Show on homepage</label>
-
-                {% if form.show_on_homepage.help_text %}
-                    <small><p class="help">{{ form.show_on_homepage.help_text|safe }}</p></small>
-                {% endif %}
-            {% endif %}
-            <input type="hidden" name="confirmation" value="1">
-            <p>
-                <input type="submit" name="action" value="Confirm" autofocus>
-            </p>
-        {% else %}
-            <input type="submit" value="Check and queue" style="margin-top: 5px">
-        {% endif %}
-=======
         <input type="submit" value="Add to Crawl Queue" style="margin-top: 5px">
->>>>>>> 0f3f5d52
     </form>
 {% endblock %}
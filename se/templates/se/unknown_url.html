{% extends "se/base.html" %}
{% block top_bar %}
    <div id="top_bar_links">
        <ul class="archive_links" style="margin-bottom: 20px">
            <li>🔗<a href="{% url 'search_redirect' %}?ft1=inc&ff1=lto_url&fo1=equal&fv1={{ doc.url|urlencode }}">Links to here</a></li>
            <li>🔗<a href="{% url 'search_redirect' %}?ft1=inc&ff1=lby_url&fo1=equal&fv1={{ doc.url|urlencode }}">Links from here</a></li>
            <li>🌍<a href="{{ url }}" {{ extern_link_flags }}>Source</a></li>
        </ul>
    </div>
{% endblock %}
{% block body %}
    <p>
        🚫 This page has not been indexed yet.
    </p>
    <p>
    </p>
    {% if 'se.add_document' in perms %}
<<<<<<< HEAD
        <form method="get" action="{% url 'admin:queue_confirm' %}">
            <input type="hidden" name="urls" value="{{ url }}">
            <input type="submit" value="Add to crawl queue" style="margin-top: 16px">
        </form>
=======
      <a href="{% url 'admin:queue' %}?urls={{ doc.url|urlencode }}&show_on_homepage=false" class="a_button">Add to Crawl Queue</a>
>>>>>>> 0f3f5d52
    {% endif %}
{% endblock %}<|MERGE_RESOLUTION|>--- conflicted
+++ resolved
@@ -15,13 +15,6 @@
     <p>
     </p>
     {% if 'se.add_document' in perms %}
-<<<<<<< HEAD
-        <form method="get" action="{% url 'admin:queue_confirm' %}">
-            <input type="hidden" name="urls" value="{{ url }}">
-            <input type="submit" value="Add to crawl queue" style="margin-top: 16px">
-        </form>
-=======
       <a href="{% url 'admin:queue' %}?urls={{ doc.url|urlencode }}&show_on_homepage=false" class="a_button">Add to Crawl Queue</a>
->>>>>>> 0f3f5d52
     {% endif %}
 {% endblock %}
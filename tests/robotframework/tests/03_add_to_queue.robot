--- conflicted
+++ resolved
@@ -41,70 +41,6 @@
 |  | Sosse Go To | http://127.0.0.1/admin/se/document/queue/
 |  | Wait Until Element Is Visible | id=id_urls
 |  | Input Text | id=id_urls | http
-<<<<<<< HEAD
-|  | Click Element | xpath=//input[@value='Check and queue']
-|  | Page Should Contain | url has no scheme
-
-|  | Sosse Go To | http://127.0.0.1/admin/se/document/queue_confirm/?urls\=http
-|  | Page Should Contain | url has no scheme
-
-| Crawl policy edit return url
-|  | [Tags] | returnurl
-|  | Sosse Go To | http://127.0.0.1/admin/se/document/queue_confirm/?urls\=http://127.0.0.1/test
-|  | Wait Until Element Is Visible | id=id_urls
-|  | Click Link | Edit
-|  | ${loc}= | Get Location
-|  | Should Be Equal | ${loc} | http://127.0.0.1/admin/se/crawlpolicy/1/change/?return_url\=/admin/se/document/queue_confirm/?urls\=http%3A%2F%2F127.0.0.1%2Ftest
-|  | Click Element | xpath=//input[@value='Save']
-|  | ${loc}= | Get Location
-|  | Should Be Equal | ${loc} | http://127.0.0.1/admin/se/document/queue_confirm/?urls\=http://127.0.0.1/test
-
-|  | Click Link | 「(default)」
-|  | ${loc}= | Get Location
-|  | Should Be Equal | ${loc} | http://127.0.0.1/admin/se/crawlpolicy/1/change/?return_url\=/admin/se/document/queue_confirm/?urls\=http%3A%2F%2F127.0.0.1%2Ftest
-|  | Click Element | xpath=//input[@value='Save']
-|  | ${loc}= | Get Location
-|  | Should Be Equal | ${loc} | http://127.0.0.1/admin/se/document/queue_confirm/?urls\=http://127.0.0.1/test
-
-|  | Click Link | Create a new policy
-|  | ${loc}= | Get Location
-|  | Should Be Equal | ${loc} | http://127.0.0.1/admin/se/crawlpolicy/add/?url_regex=%5Ehttp%3A//127%5C.0%5C.0%5C.1/test&return_url=/admin/se/document/queue_confirm/?urls=http%3A%2F%2F127.0.0.1%2Ftest
-|  | Click Element | xpath=//input[@value='Save']
-|  | ${loc}= | Get Location
-|  | Should Be Equal | ${loc} | http://127.0.0.1/admin/se/document/queue_confirm/?urls\=http://127.0.0.1/test
-|  | Click Element | xpath=//a[contains(., 'http://127\\.0\\.0\\.1/test')]
-|  | Click Link | Delete
-|  | Click Element | xpath=//input[@value='Yes, I’m sure']
-
-| Continue crawl policy edition
-|  | [Tags] | returnurl
-|  | Sosse Go To | http://127.0.0.1/admin/se/document/queue_confirm/?urls\=http://127.0.0.1/test
-|  | Click Link | 「(default)」
-|  | ${loc}= | Get Location
-|  | Should Be Equal | ${loc} | http://127.0.0.1/admin/se/crawlpolicy/1/change/?return_url\=/admin/se/document/queue_confirm/?urls\=http%3A%2F%2F127.0.0.1%2Ftest
-|  | Click Element | xpath=//input[@value='Save and add another']
-|  | ${loc}= | Get Location
-|  | Should Be Equal | ${loc} | http://127.0.0.1/admin/se/crawlpolicy/add/
-
-|  | Sosse Go To | http://127.0.0.1/admin/se/document/queue_confirm/?urls\=http://127.0.0.1/test
-|  | Click Link | 「(default)」
-|  | ${loc}= | Get Location
-|  | Should Be Equal | ${loc} | http://127.0.0.1/admin/se/crawlpolicy/1/change/?return_url\=/admin/se/document/queue_confirm/?urls\=http%3A%2F%2F127.0.0.1%2Ftest
-|  | Click Element | xpath=//input[@value='Save and continue editing']
-|  | ${loc}= | Get Location
-|  | Should Be Equal | ${loc} | http://127.0.0.1/admin/se/crawlpolicy/1/change/
-
-| Tag create return url
-|  | [Tags] | returnurl
-|  | Sosse Go To | http://127.0.0.1/admin/se/document/queue_confirm/?urls\=http://127.0.0.1/test
-|  | Click Element | id=edit_tags
-|  | Wait Until Element Is Visible | id=tags_list
-|  | Click Element | class=create-tag
-|  | Input Text | id=id_name | Processing3
-|  | Click Element | xpath=//input[@value='Save']
-|  | ${loc}= | Get Location
-|  | Should Be Equal | ${loc} | http://127.0.0.1/admin/se/document/queue_confirm/?urls\=http://127.0.0.1/test
-=======
 |  | Select From List By Label | id=id_collection | Default
 |  | Click Element | xpath=//input[@value='Add to Crawl Queue']
 |  | Page Should Contain | url has no scheme
@@ -141,5 +77,4 @@
 |  | ${loc}= | Get Location
 |  | Should Be Equal | ${loc} | http://127.0.0.1/admin/se/document/queue/?urls\=http%3A%2F%2F127.0.0.2%2F&collection\=${collection_id}&show_on_homepage\=true
 |  | Element Should Contain | id=id_urls | http://127.0.0.2/
-|  | Element Should Be Visible | xpath=//input[@id='id_show_on_homepage' and @checked]
->>>>>>> 0f3f5d52
+|  | Element Should Be Visible | xpath=//input[@id='id_show_on_homepage' and @checked]